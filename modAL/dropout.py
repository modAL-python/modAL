import numpy as np
import sys

from sklearn.base import BaseEstimator
from sklearn.preprocessing import normalize

from scipy.special import entr

from modAL.utils.data import modALinput
from modAL.utils.selection import multi_argmax, shuffled_argmax

from skorch.utils import to_numpy

<<<<<<< HEAD
=======


logging.basicConfig(stream=sys.stdout, level=logging.DEBUG)

>>>>>>> 351080a2
def KL_divergence(classifier: BaseEstimator, X: modALinput, n_instances: int = 1,
                random_tie_break: bool = False, dropout_layer_indexes: list = [], 
                num_cycles : int = 50, **mc_dropout_kwargs) -> np.ndarray:
    """
    TODO: Work in progress 
    """
    # set dropout layers to train mode
    set_dropout_mode(classifier.estimator.module_, dropout_layer_indexes, train_mode=True)

    predictions = get_predictions(classifier, X, num_cycles)

    # set dropout layers to eval
    set_dropout_mode(classifier.estimator.module_, dropout_layer_indexes, train_mode=False)

    #KL_divergence = _KL_divergence(predictions)
    
    if not random_tie_break:
        return multi_argmax(KL_divergence, n_instances=n_instances)

    return shuffled_argmax(KL_divergence, n_instances=n_instances)


def mc_dropout_bald(classifier: BaseEstimator, X: modALinput, n_instances: int = 1,
                random_tie_break: bool = False, dropout_layer_indexes: list = [], 
                num_cycles : int = 50, **mc_dropout_kwargs) -> np.ndarray:
    """
    Mc-Dropout bald query strategy. Returns the indexes of the instances with the largest BALD 
    (Bayesian Active Learning by Disagreement) score calculated through the dropout cycles
    and the corresponding bald score. 

    Based on the work of: 
        Deep Bayesian Active Learning with Image Data.
        (Yarin Gal, Riashat Islam, and Zoubin Ghahramani. 2017.)
        Dropout as a Bayesian Approximation: Representing Model Uncer- tainty in Deep Learning.
        (Yarin Gal and Zoubin Ghahramani. 2016.)
        Bayesian Active Learning for Classification and Preference Learning.
        (NeilHoulsby,FerencHusza ́r,ZoubinGhahramani,andMa ́te ́Lengyel. 2011.) 

    Args:
        classifier: The classifier for which the labels are to be queried.
        X: The pool of samples to query from.
        n_instances: Number of samples to be queried.
        random_tie_break: If True, shuffles utility scores to randomize the order. This
            can be used to break the tie when the highest utility score is not unique.
        dropout_layer_indexes: Indexes of the dropout layers which should be activated
            Choose indices from : list(torch_model.modules())
        num_cycles: Number of forward passes with activated dropout
        **uncertainty_measure_kwargs: Keyword arguments to be passed for the uncertainty
            measure function.

    Returns:
        The indices of the instances from X chosen to be labelled;
        The mc-dropout metric of the chosen instances; 
    """

    # set dropout layers to train mode
    set_dropout_mode(classifier.estimator.module_, dropout_layer_indexes, train_mode=True)

    predictions = get_predictions(classifier, X, num_cycles)

    # set dropout layers to eval
    set_dropout_mode(classifier.estimator.module_, dropout_layer_indexes, train_mode=False)

    #calculate BALD (Bayesian active learning divergence))
    bald_scores = _bald_divergence(predictions)

    if not random_tie_break:
        return multi_argmax(bald_scores, n_instances=n_instances)

    return shuffled_argmax(bald_scores, n_instances=n_instances)


def mc_dropout_mean_st(classifier: BaseEstimator, X: modALinput, n_instances: int = 1,
                random_tie_break: bool = False, dropout_layer_indexes: list = [], 
                num_cycles : int = 50, **mc_dropout_kwargs) -> np.ndarray:
    """
    Mc-Dropout mean standard deviation query strategy. Returns the indexes of the instances 
    with the largest mean of the per class calculated standard deviations over multiple dropout cycles
    and the corresponding metric.

    Based on the equations of: 
        Deep Bayesian Active Learning with Image Data. 
        (Yarin Gal, Riashat Islam, and Zoubin Ghahramani. 2017.)

    Args:
        classifier: The classifier for which the labels are to be queried.
        X: The pool of samples to query from.
        n_instances: Number of samples to be queried.
        random_tie_break: If True, shuffles utility scores to randomize the order. This
            can be used to break the tie when the highest utility score is not unique.
        dropout_layer_indexes: Indexes of the dropout layers which should be activated
            Choose indices from : list(torch_model.modules())
        num_cycles: Number of forward passes with activated dropout
        **uncertainty_measure_kwargs: Keyword arguments to be passed for the uncertainty
            measure function.

    Returns:
        The indices of the instances from X chosen to be labelled;
        The mc-dropout metric of the chosen instances; 
    """

    # set dropout layers to train mode
    set_dropout_mode(classifier.estimator.module_, dropout_layer_indexes, train_mode=True)

    predictions = get_predictions(classifier, X, num_cycles)

    # set dropout layers to eval
    set_dropout_mode(classifier.estimator.module_, dropout_layer_indexes, train_mode=False)

    mean_standard_deviations = _mean_standard_deviation(predictions)

    if not random_tie_break:
        return multi_argmax(mean_standard_deviations, n_instances=n_instances)

    return shuffled_argmax(mean_standard_deviations, n_instances=n_instances)

def mc_dropout_max_entropy(classifier: BaseEstimator, X: modALinput, n_instances: int = 1,
                random_tie_break: bool = False, dropout_layer_indexes: list = [], 
                num_cycles : int = 50, **mc_dropout_kwargs) -> np.ndarray:
    """
    Mc-Dropout maximum entropy query strategy. Returns the indexes of the instances 
    with the largest entropy of the per class calculated entropies over multiple dropout cycles
    and the corresponding metric.

    Based on the equations of: 
        Deep Bayesian Active Learning with Image Data. 
        (Yarin Gal, Riashat Islam, and Zoubin Ghahramani. 2017.)

    Args:
        classifier: The classifier for which the labels are to be queried.
        X: The pool of samples to query from.
        n_instances: Number of samples to be queried.
        random_tie_break: If True, shuffles utility scores to randomize the order. This
            can be used to break the tie when the highest utility score is not unique.
        dropout_layer_indexes: Indexes of the dropout layers which should be activated
            Choose indices from : list(torch_model.modules())
        num_cycles: Number of forward passes with activated dropout
        **uncertainty_measure_kwargs: Keyword arguments to be passed for the uncertainty
            measure function.

    Returns:
        The indices of the instances from X chosen to be labelled;
        The mc-dropout metric of the chosen instances; 
    """

    # set dropout layers to train mode
    set_dropout_mode(classifier.estimator.module_, dropout_layer_indexes, train_mode=True)

    predictions = get_predictions(classifier, X, num_cycles)

    # set dropout layers to eval
    set_dropout_mode(classifier.estimator.module_, dropout_layer_indexes, train_mode=False)

    #get entropy values for predictions
    entropy = _class_entropy(predictions)

    if not random_tie_break:
        return multi_argmax(entropy, n_instances=n_instances)

    return shuffled_argmax(entropy, n_instances=n_instances)

def get_predictions(classifier: BaseEstimator, X: modALinput, num_predictions: int = 50):
    """
        Runs num_predictions times the prediction of the classifier on the input X 
        and puts the predictions in a list.

        Args:
            classifier: The classifier for which the labels are to be queried.
            X: The pool of samples to query from.
            num_predictions: Number of predictions which should be made
        Return: 
            prediction: list with all predictions
    """

    predictions = []
    for i in range(num_predictions):
        #call Skorch infer function to perform model forward pass
        #In comparison to: predict(), predict_proba() the infer() 
        # does not change train/eval mode of other layers 
        prediction = classifier.estimator.infer(X)
        prediction_proba = to_numpy(prediction.softmax(1))
        predictions.append(prediction_proba)
    return predictions


def entropy_sum(values, axis=-1):
    #sum Scipy basic entropy function: entr()
    return np.sum(entr(values), axis=axis)

def _mean_standard_deviation(proba: list) -> np.ndarray: 
    """
        Calculates the mean of the per class calculated standard deviations.

        As it is explicitly formulated in: 
            Deep Bayesian Active Learning with Image Data. 
            (Yarin Gal, Riashat Islam, and Zoubin Ghahramani. 2017.)

        Args: 
            proba: list with the predictions over the dropout cycles
        Return: 
            Returns the mean standard deviation of the dropout cycles over all classes. 
    """

    proba_stacked = np.stack(proba, axis=len(proba[0].shape)) 
    mean_squared = np.mean(proba_stacked, axis=-1)**2
    squared_mean = np.mean(proba_stacked**2, axis=-1)
    standard_deviation_class_vise = np.sqrt(squared_mean - mean_squared)
    mean_standard_deviation = np.mean(standard_deviation_class_vise, axis=-1)

    return mean_standard_deviation

def _class_entropy(proba: list) -> np.ndarray: 
    """
        Calculates the entropy per class over dropout cycles

        As it is explicitly formulated in: 
            Deep Bayesian Active Learning with Image Data. 
            (Yarin Gal, Riashat Islam, and Zoubin Ghahramani. 2017.)

        Args: 
            proba: list with the predictions over the dropout cycles
        Return: 
            Returns the entropy of the dropout cycles over all classes. 
    """

    proba_stacked = np.stack(proba, axis=len(proba[0].shape)) 
    #calculate entropy and sum along dropout cycles
    entropy = entropy_sum(proba_stacked, axis=-1)
    return entropy

def _bald_divergence(proba: list) -> np.ndarray:
    """
        Calculates the bald divergence for each instance

        As it is explicitly formulated in: 
            Deep Bayesian Active Learning with Image Data. 
            (Yarin Gal, Riashat Islam, and Zoubin Ghahramani. 2017.)

        Args: 
            proba: list with the predictions over the dropout cycles
        Return: 
            Returns the mean standard deviation of the dropout cycles over all classes. 
    """
    proba_stacked = np.stack(proba, axis=len(proba[0].shape))

    #entropy along dropout cycles
    accumulated_entropy = entropy_sum(proba_stacked, axis=-1)
    f_x = accumulated_entropy/len(proba)

    #score sums along dropout cycles 
    accumulated_score = np.sum(proba_stacked, axis=-1)
    average_score = accumulated_score / len(proba) 
    #expand dimension w/o data for entropy calculation
    average_score = np.expand_dims(average_score, axis=-1)

    #entropy over average prediction score 
    g_x = entropy_sum(average_score, axis=-1)

    #entropy differences
    diff = np.subtract(g_x, f_x)

    #sum all dimensions of diff besides first dim (instances) 
    shaped = np.reshape(diff, (diff.shape[0], -1))
    bald = np.sum(shaped, axis=-1)

    return bald

def _KL_divergence(proba) -> np.ndarray:

    #create 3D or 4D array from prediction dim: (drop_cycles, proba.shape[0], proba.shape[1], opt:proba.shape[2])
    proba_stacked = np.stack(proba, axis=len(proba[0].shape))
    # TODO work in progress
    # TODO add dimensionality adaption
    #number_of_dimensions = proba_stacked.ndim
    #if proba_stacked.ndim > 2: 

    normalized_proba = normalize(proba_stacked, axis=0)


def set_dropout_mode(model, dropout_layer_indexes: list, train_mode: bool):
    """ 
        Function to enable the dropout layers by setting them to user specified mode (bool: train_mode)
        TODO: Reduce maybe complexity
        TODO: Keras support
    """

    modules = list(model.modules()) # list of all modules in the network.
    
    if len(dropout_layer_indexes) != 0:  
        for index in dropout_layer_indexes: 
            layer = modules[index]
            if layer.__class__.__name__.startswith('Dropout'): 
                if True == train_mode:
                    layer.train()
                elif False == train_mode:
                    layer.eval()
            else: 
                raise KeyError("The passed index: {} is not a Dropout layer".format(index))

    else: 
        for module in modules:
            if module.__class__.__name__.startswith('Dropout'):
                if True == train_mode:
                    module.train()
                elif False == train_mode:
                    module.eval()<|MERGE_RESOLUTION|>--- conflicted
+++ resolved
@@ -11,13 +11,6 @@
 
 from skorch.utils import to_numpy
 
-<<<<<<< HEAD
-=======
-
-
-logging.basicConfig(stream=sys.stdout, level=logging.DEBUG)
-
->>>>>>> 351080a2
 def KL_divergence(classifier: BaseEstimator, X: modALinput, n_instances: int = 1,
                 random_tie_break: bool = False, dropout_layer_indexes: list = [], 
                 num_cycles : int = 50, **mc_dropout_kwargs) -> np.ndarray:
